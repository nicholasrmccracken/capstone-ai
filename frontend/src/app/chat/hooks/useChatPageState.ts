﻿"use client";
import { useCallback, useEffect, useMemo, useRef, useState } from "react";
import type {
  ChangeEvent,
  DragEvent,
  FormEvent,
  KeyboardEvent,
  MouseEvent,
  RefObject,
} from "react";
import { getAllDirectoryPaths, getAllFilePaths } from "../utils/tree";
import type {
  Message,
  RepoDetails,
  Repository,
  Tab,
  TreeStructure,
  SecurityAssessment,
} from "../types";

const createInitialMessages = (): Message[] => [
  {
    sender: "bot",
    text: "\u{1F916} Welcome to RepoRover! Please enter a GitHub repository URL to get started.\n\n\u{1F4A1} **Tip:** Use @filename.py to tag files for detailed explanations!",
    sourceFiles: [],
  },
];

const githubRegex =
  /^https:\/\/github\.com\/[A-Za-z0-9_.-]+\/[A-Za-z0-9_.-]+\/?$/;

const API_KEY_STORAGE_KEY = "reporover:openai_api_key";
const API_KEY_UPDATED_AT_STORAGE_KEY = "reporover:openai_api_key_updated_at";
const DEBUG_FORCE_ENV_KEY = "reporover:debug_force_env_key";
const DEBUG_FORCE_USER_KEY = "reporover:debug_force_user_key";

interface LayoutConfig {
  treePanelClassName: string;
  leftContainerClassName: string;
  chatPanelClassName: string;
  codeViewerClassName: string;
  shouldRenderCodeViewer: boolean;
  codeViewerVisibleWidth: number;
  codeViewerOpacity: number;
  isResizingPanels: boolean;
  hasDirectories: boolean;
  isFullyExpanded: boolean;
  treeContainerRef: RefObject<HTMLDivElement | null>;
  isApiKeySet: boolean;
  onManageApiKeyClick: () => void;
  codeViewerWidth: number;
  onResize: (deltaX: number) => void;
  onResizeStart: () => void;
  onResizeEnd: () => void;
}

export interface CodeViewerBinding {
  tabs: Tab[];
  activeTabId: number;
  activeTab?: Tab;
  onTabSelect: (tabId: number) => void;
  onTabClose: (tabId: number) => void;
  onAddBlankTab: () => void;
  onDragStart: (event: DragEvent, tabId: number) => void;
  onDragOver: (event: DragEvent) => void;
  onDrop: (event: DragEvent, targetTabId: number | null) => void;
  onDragEnd: () => void;
  onAssessActiveFile: (filePath: string) => void;
  isAssessingFile: boolean;
  canAssessFiles: boolean;
}

export interface TreePanelBinding {
  url: string;
  onUrlChange: (value: string) => void;
  onSubmit: (event: FormEvent<HTMLFormElement>) => void;
  onClearRepositoriesClick: () => void;
  repositories: Repository[];
  selectedRepoId: string | null;
  onRepoSelect: (repoId: string) => void;
  onDeleteRepository: (repoId: string) => void;
  treeStructure: TreeStructure | null;
  treeError: string | null;
  isLoadingTree: boolean;
  treeCurrentPath: string[];
  onTreeBackClick: () => void;
  currentStructure: TreeStructure;
  repoDetails: RepoDetails;
  expandedNodes: Set<string>;
  selectedItems: string[];
  fileColors: Map<string, string>;
  onFolderClick: (name: string, parentPath: string[], event: MouseEvent) => void;
  onFileClick: (name: string, parentPath: string[], event: MouseEvent) => void;
  onToggleExpandAll: () => void;
  hasDirectories: boolean;
  isFullyExpanded: boolean;
  treeContainerRef: RefObject<HTMLDivElement | null>;
  isApiKeySet: boolean;
  effectiveHasApiKey: boolean;
  onManageApiKeyClick: () => void;
  debugForceEnv: boolean;
  onAssessRepoClick: () => void;
  isAssessingRepo: boolean;
}

export interface ChatPanelBinding {
  messages: Message[];
  chatMessagesRef: RefObject<HTMLDivElement | null>;
  onSourceFileClick: (filePath: string) => void;
  onClearChatClick: () => void;
  inputRef: RefObject<HTMLInputElement | null>;
  inputMessage: string;
  onInputChange: (event: ChangeEvent<HTMLInputElement>) => void;
  onInputKeyDown: (event: KeyboardEvent<HTMLInputElement>) => void;
  onSubmit: (event: FormEvent<HTMLFormElement>) => void;
  repoUrl: string;
  showAutocomplete: boolean;
  autocompleteOptions: string[];
  autocompleteIndex: number;
  onAutocompleteSelect: (option: string) => void;
  isChatEnabled: boolean;
  inputPlaceholder: string;
  onManageApiKeyClick: () => void;
  onAtButtonClick: () => void;
  isAwaitingResponse: boolean;
}

export interface ClearChatModalBinding {
  isOpen: boolean;
  onCancel: () => void;
  onConfirm: () => void;
}

export interface ClearRepositoriesModalBinding {
  isOpen: boolean;
  isClearing: boolean;
  onCancel: () => void;
  onConfirm: () => void;
}

export interface ApiKeyManagerBinding {
  hasApiKey: boolean;
  maskedKey: string;
  isModalOpen: boolean;
  currentValue: string;
  updatedAtLabel: string | null;
  onOpen: () => void;
  onClose: () => void;
  onSave: (value: string) => void;
  onClear: () => void;
  debugForceEnv: boolean;
  debugForceUser: boolean;
  onToggleDebugForceEnv: () => void;
  onToggleDebugForceUser: () => void;
}

interface UseChatPageStateResult {
  layout: LayoutConfig;
  treePanel: TreePanelBinding;
  codeViewer: CodeViewerBinding;
  chatPanel: ChatPanelBinding;
  clearChatModal: ClearChatModalBinding;
  clearRepositoriesModal: ClearRepositoriesModalBinding;
  apiKeyManager: ApiKeyManagerBinding;
}

const useChatPageState = (): UseChatPageStateResult => {
  const [url, setUrl] = useState("");
  const [repositories, setRepositories] = useState<Repository[]>([]);
  const [selectedRepoId, setSelectedRepoId] = useState<string | null>(null);
  const [messages, setMessages] = useState<Message[]>(createInitialMessages);
  const [inputMessage, setInputMessage] = useState("");
  const [treeStructure, setTreeStructure] = useState<TreeStructure | null>(null);
  const [repoDetails, setRepoDetails] = useState<RepoDetails>({
    owner: "",
    repo: "",
    defaultBranch: "",
  });
  const [isLoadingTree, setIsLoadingTree] = useState(false);
  const [treeError, setTreeError] = useState<string | null>(null);
  const [expandedNodes, setExpandedNodes] = useState<Set<string>>(new Set());
  const [allFilePaths, setAllFilePaths] = useState<string[]>([]);
  const [showAutocomplete, setShowAutocomplete] = useState(false);
  const [autocompleteOptions, setAutocompleteOptions] = useState<string[]>([]);
  const [autocompleteIndex, setAutocompleteIndex] = useState(0);
  const [atPosition, setAtPosition] = useState<number>(-1);
  const [showClearConfirm, setShowClearConfirm] = useState(false);
  const [showClearChatConfirm, setShowClearChatConfirm] = useState(false);
  const [isClearing, setIsClearing] = useState(false);
  const inputRef = useRef<HTMLInputElement>(null);
  const treeContainerRef = useRef<HTMLDivElement>(null);
  const chatMessagesRef = useRef<HTMLDivElement>(null);
  const [treeCurrentPath, setTreeCurrentPath] = useState<string[]>([]);
  const [treeSelectedItems, setTreeSelectedItems] = useState<string[]>([]);
  const [tabs, setTabs] = useState<Tab[]>([]);
  const [activeTabId, setActiveTabId] = useState<number>(0);
  const [nextTabId, setNextTabId] = useState(1);
  const [fileColors, setFileColors] = useState<Map<string, string>>(new Map());
  const [draggedTabId, setDraggedTabId] = useState<number | null>(null);
  const [isCodeViewerMounted, setIsCodeViewerMounted] = useState(false);
  const [apiKey, setApiKey] = useState("");
  const [apiKeyUpdatedAt, setApiKeyUpdatedAt] = useState<string | null>(null);
  const [isApiKeyModalOpen, setIsApiKeyModalOpen] = useState(false);
  const [debugForceEnv, setDebugForceEnv] = useState(false);
  const [debugForceUser, setDebugForceUser] = useState(false);
  const [codeViewerWidth, setCodeViewerWidth] = useState(60);
  const [renderedCodeViewerWidth, setRenderedCodeViewerWidth] = useState(0);
  const [isResizingPanels, setIsResizingPanels] = useState(false);
  const [pendingResponses, setPendingResponses] = useState(0);
  const isAwaitingResponse = pendingResponses > 0;

  const incrementPendingResponses = useCallback(() => {
    setPendingResponses((prev) => prev + 1);
  }, []);

  const decrementPendingResponses = useCallback(() => {
    setPendingResponses((prev) => Math.max(0, prev - 1));
  }, []);
  const [isAssessingRepo, setIsAssessingRepo] = useState(false);
  const [isAssessingFile, setIsAssessingFile] = useState(false);

  // Get currently selected repository
  const selectedRepo = useMemo(
    () => repositories.find((r) => r.displayName === selectedRepoId) || null,
    [repositories, selectedRepoId]
  );

  const repoUrl = selectedRepo?.url || "";

  const activeTab = useMemo(
    () => tabs.find((t) => t.id === activeTabId),
    [tabs, activeTabId]
  );
  const hasOpenTabs = tabs.length > 0;

  const handleResize = useCallback((deltaX: number) => {
    setCodeViewerWidth((prevWidth) => {
      const newWidth = prevWidth + (deltaX / window.innerWidth) * 100;
      return Math.max(30, Math.min(70, newWidth));
    });
  }, []);

  const handleResizeStart = useCallback(() => {
    setIsResizingPanels(true);
  }, []);

  const handleResizeEnd = useCallback(() => {
    setIsResizingPanels(false);
  }, []);

  const persistApiKey = (value: string) => {
    if (typeof window === "undefined") return;
    if (value) {
      const timestamp = new Date().toISOString();
      window.localStorage.setItem(API_KEY_STORAGE_KEY, value);
      window.localStorage.setItem(
        API_KEY_UPDATED_AT_STORAGE_KEY,
        timestamp
      );
      setApiKeyUpdatedAt(timestamp);
    } else {
      window.localStorage.removeItem(API_KEY_STORAGE_KEY);
      window.localStorage.removeItem(API_KEY_UPDATED_AT_STORAGE_KEY);
      setApiKeyUpdatedAt(null);
    }
  };

  const handleClearApiKey = () => {
    const hadKey = Boolean(apiKey);
    setApiKey("");
    persistApiKey("");

    if (hadKey) {
      setMessages((prev) => [
        ...prev,
        {
          sender: "bot",
          text: "🔑 OpenAI API key removed. Add a key to continue ingesting repositories.",
          sourceFiles: [],
        },
      ]);
    }
  };

  const toggleDebugForceEnv = () => {
    const newValue = !debugForceEnv;
    setDebugForceEnv(newValue);
    if (typeof window !== "undefined") {
      window.localStorage.setItem(DEBUG_FORCE_ENV_KEY, newValue.toString());
    }

    if (newValue) {
      setDebugForceUser(false);
      if (typeof window !== "undefined") {
        window.localStorage.setItem(DEBUG_FORCE_USER_KEY, "false");
      }
      // Force reload from environment
      const envApiKey = process.env.NEXT_PUBLIC_OPENAI_API_KEY;
      if (envApiKey) {
        setApiKey(envApiKey);
        setApiKeyUpdatedAt(new Date().toISOString());
        setMessages((prev) => [
          ...prev,
          {
            sender: "bot",
            text: "🔧 Debug mode: Now using OpenAI API key from environment variables.",
            sourceFiles: [],
          },
        ]);
      }
    } else {
      setMessages((prev) => [
        ...prev,
        {
          sender: "bot",
          text: "🔧 Debug mode: Environment key forcing disabled.",
          sourceFiles: [],
        },
      ]);
    }
  };

  const toggleDebugForceUser = () => {
    const newValue = !debugForceUser;
    setDebugForceUser(newValue);
    if (typeof window !== "undefined") {
      window.localStorage.setItem(DEBUG_FORCE_USER_KEY, newValue.toString());
    }

    if (newValue) {
      setDebugForceEnv(false);
      if (typeof window !== "undefined") {
        window.localStorage.setItem(DEBUG_FORCE_ENV_KEY, "false");
      }
      // Clear current key to force user input
      setApiKey("");
      setApiKeyUpdatedAt(null);
      setMessages((prev) => [
        ...prev,
        {
          sender: "bot",
          text: "🔧 Debug mode: Now requiring user input for OpenAI API key.",
          sourceFiles: [],
        },
      ]);
    } else {
      setMessages((prev) => [
        ...prev,
        {
          sender: "bot",
          text: "🔧 Debug mode: User key forcing disabled.",
          sourceFiles: [],
        },
      ]);
    }
  };

  const handleSaveApiKey = (value: string) => {
    const trimmed = value.trim();
    const hadKey = Boolean(apiKey);

    if (!trimmed) {
      handleClearApiKey();
      setIsApiKeyModalOpen(false);
      return;
    }

    setApiKey(trimmed);
    persistApiKey(trimmed);
    setIsApiKeyModalOpen(false);

    if (!hadKey) {
      setMessages((prev) => [
        ...prev,
        {
          sender: "bot",
          text: "🔑 OpenAI API key saved locally. You're ready to ingest repositories.",
          sourceFiles: [],
        },
      ]);
    }
  };

  const hasApiKey = Boolean(apiKey.trim());
  const maskedApiKey = useMemo(() => {
    if (!hasApiKey) return "";
    const trimmed = apiKey.trim();
    if (trimmed.length <= 6) {
      return `${trimmed[0]}${"•".repeat(Math.max(trimmed.length - 2, 0))}${trimmed.slice(-1)}`;
    }
    return `${trimmed.slice(0, 4)}••••${trimmed.slice(-4)}`;
  }, [apiKey, hasApiKey]);

  const apiKeyUpdatedAtLabel = useMemo(() => {
    if (!apiKeyUpdatedAt) return null;
    try {
      return new Date(apiKeyUpdatedAt).toLocaleString();
    } catch {
      return apiKeyUpdatedAt;
    }
  }, [apiKeyUpdatedAt]);

  const panelTransition = isResizingPanels
    ? ""
    : "transition-all duration-300 ease-in-out";

  const treePanelClassName = `flex flex-col flex-1 min-h-0 min-w-0 p-1`;

  const leftContainerClassNameBase = hasOpenTabs
    ? "bg-gray-900/70 border border-gray-700 rounded-xl shadow-lg overflow-hidden flex flex-col min-h-0 flex-shrink-0 basis-[30%] max-w-[620px] min-w-[300px]"
    : "bg-gray-900/70 border border-gray-700 rounded-xl shadow-lg overflow-hidden flex flex-col min-h-0 flex-1 flex-shrink-0";
  const leftContainerClassName = panelTransition
    ? `${leftContainerClassNameBase} ${panelTransition}`
    : leftContainerClassNameBase;

  const chatPanelClassNameBase = "bg-gray-900/70 border border-gray-700 p-6 rounded-xl shadow-lg flex flex-col flex-1 min-w-[320px] min-h-0";
  const chatPanelClassName = panelTransition
    ? `${chatPanelClassNameBase} ${panelTransition}`
    : chatPanelClassNameBase;

  const codeViewerClassNameBase = "flex flex-col overflow-hidden flex-shrink-0 min-h-0";
  const codeViewerClassName = panelTransition
    ? `${codeViewerClassNameBase} ${panelTransition}`
    : codeViewerClassNameBase;

  // When forcing environment variable and it exists, treat as having API key
  // In debug mode, allow functionality even if env var not set for testing
  const effectiveHasApiKey = hasApiKey || debugForceEnv;

  const isChatEnabled = Boolean(repoUrl && (effectiveHasApiKey || debugForceEnv));
  const chatInputPlaceholder = !repoUrl
    ? "First enter a repo URL above"
    : !(effectiveHasApiKey || debugForceEnv)
      ? "Add your OpenAI API key to start chatting"
      : "Ask a question about the repo or use @filename...";

  useEffect(() => {
    if (chatMessagesRef.current) {
      chatMessagesRef.current.scrollTop = chatMessagesRef.current.scrollHeight;
    }
  }, [messages]);

  useEffect(() => {
    if (hasOpenTabs) {
      setIsCodeViewerMounted(true);
      return;
    }
    const timeout = setTimeout(() => setIsCodeViewerMounted(false), 300);
    return () => clearTimeout(timeout);
  }, [hasOpenTabs]);

  useEffect(() => {
    if (hasOpenTabs) {
      if (isResizingPanels) {
        setRenderedCodeViewerWidth(codeViewerWidth);
        return;
      }
      // Run on the next frame so the width transition animates from 0 -> target
      const raf = requestAnimationFrame(() => {
        setRenderedCodeViewerWidth(codeViewerWidth);
      });
      return () => cancelAnimationFrame(raf);
    }
    setRenderedCodeViewerWidth(0);
  }, [hasOpenTabs, codeViewerWidth, isResizingPanels]);

  useEffect(() => {
    if (typeof window === "undefined") return;

    // Load debug toggles from localStorage
    const storedDebugForceEnv = window.localStorage.getItem(DEBUG_FORCE_ENV_KEY) === "true";
    const storedDebugForceUser = window.localStorage.getItem(DEBUG_FORCE_USER_KEY) === "true";

    setDebugForceEnv(storedDebugForceEnv);
    setDebugForceUser(storedDebugForceUser);

    // Check for API key in environment variables first
    const envApiKey = process.env.NEXT_PUBLIC_OPENAI_API_KEY;

    // Determine which source to use based on debug toggles
    if (storedDebugForceEnv && envApiKey) {
      // Force using environment variable
      setApiKey(envApiKey);
      setApiKeyUpdatedAt(new Date().toISOString());
      setMessages((prev) => [
        ...prev,
        {
          sender: "bot",
          text: "🔧 Debug mode: Using OpenAI API key from environment variables.",
          sourceFiles: [],
        },
      ]);
    } else if (storedDebugForceUser) {
      // Force asking user for API key (don't load from localStorage)
      setMessages((prev) => [
        ...prev,
        {
          sender: "bot",
          text: "🔧 Debug mode: Will prompt for OpenAI API key from user.",
          sourceFiles: [],
        },
      ]);
    } else if (envApiKey && !storedDebugForceUser) {
      // Use environment variable if available and not forcing user input
      setApiKey(envApiKey);
      setApiKeyUpdatedAt(new Date().toISOString());
      setMessages((prev) => [
        ...prev,
        {
          sender: "bot",
          text: "🔑 OpenAI API key loaded from environment variables.",
          sourceFiles: [],
        },
      ]);
    } else {
      // Fall back to localStorage or prompt user
      const storedKey = window.localStorage.getItem(API_KEY_STORAGE_KEY);
      const storedUpdatedAt = window.localStorage.getItem(
        API_KEY_UPDATED_AT_STORAGE_KEY
      );

      if (storedKey) {
        setApiKey(storedKey);
      }

      if (storedUpdatedAt) {
        setApiKeyUpdatedAt(storedUpdatedAt);
      }
    }
  }, []);

  // Fetch repositories from backend
  const fetchRepositories = async () => {
    try {
      const backendUrl =
        process.env.NEXT_PUBLIC_BACKEND_URL || "http://localhost:5000";
      const response = await fetch(`${backendUrl}/api/repositories`);
      const data = await response.json();

      if (data.status === "success") {
        type RepositoryRecord = { repo_owner: string; repo_name: string };
        const repoPayload = Array.isArray(data.repositories)
          ? (data.repositories as RepositoryRecord[])
          : [];
        const repos: Repository[] = repoPayload.map((r) => ({
          owner: r.repo_owner,
          repo: r.repo_name,
          defaultBranch: "", // Will be loaded when selected
          url: `https://github.com/${r.repo_owner}/${r.repo_name}`,
          displayName: `${r.repo_owner}/${r.repo_name}`,
        }));
        setRepositories(repos);

        // Auto-select first repo if none selected
        if (repos.length > 0 && !selectedRepoId) {
          handleRepoSelect(repos[0].displayName);
        }
      }
    } catch (error) {
      console.error("Failed to fetch repositories:", error);
    }
  };

  // Load repositories on mount
  useEffect(() => {
    fetchRepositories();
  }, []);

  // Handle repository selection
  const handleRepoSelect = async (repoId: string) => {
    const repo = repositories.find((r) => r.displayName === repoId);
    if (!repo) return;

    setSelectedRepoId(repoId);

    // Fetch tree for selected repository
    await fetchDirectoryTree(repo.url);
  };

  // Handle repository deletion
  const handleDeleteRepository = async (repoId: string) => {
    const [owner, repo] = repoId.split("/");
    try {
      const backendUrl =
        process.env.NEXT_PUBLIC_BACKEND_URL || "http://localhost:5000";
      const response = await fetch(
        `${backendUrl}/api/repositories/${owner}/${repo}`,
        { method: "DELETE" }
      );
      const data = await response.json();

      if (data.status === "success") {
        setMessages((prev) => [
          ...prev,
          {
            sender: "bot",
            text: `✅ ${data.message}`,
            sourceFiles: [],
          },
        ]);

        // Remove from list
        setRepositories((prev) => prev.filter((r) => r.displayName !== repoId));

        // If deleted the selected repo, clear selection
        if (selectedRepoId === repoId) {
          setSelectedRepoId(null);
          setTreeStructure(null);
          setTreeCurrentPath([]);
          setExpandedNodes(new Set());
          setAllFilePaths([]);
        }

        // Refresh repository list
        await fetchRepositories();
      }
    } catch (error) {
      setMessages((prev) => [
        ...prev,
        {
          sender: "bot",
          text: `❌ Failed to delete repository: ${error}`,
          sourceFiles: [],
        },
      ]);
    }
  };

  const fetchDirectoryTree = async (
    targetRepoUrl: string
  ): Promise<{ success: boolean; message?: string }> => {
    setIsLoadingTree(true);
    setTreeError(null);
    setTreeStructure(null);
    try {
      const backendUrl =
        process.env.NEXT_PUBLIC_BACKEND_URL || "http://localhost:5000";
      const response = await fetch(`${backendUrl}/api/get_tree`, {
        method: "POST",
        headers: { "Content-Type": "application/json" },
        body: JSON.stringify({ github_url: targetRepoUrl }),
      });

      if (!response.ok) {
        const errorData = await response.json().catch(() => ({}));
        throw new Error(errorData.message || "Failed to fetch directory tree.");
      }

      const data = await response.json();
      if (data.status === "success") {
        setTreeStructure(data.tree_structure);
        setRepoDetails({
          owner: data.owner,
          repo: data.repo,
          defaultBranch: data.default_branch || "main",
        });

        const filePaths = getAllFilePaths(data.tree_structure);
        setAllFilePaths(filePaths);
        return { success: true };
      } else {
        throw new Error(data.message || "An unknown error occurred.");
      }
    } catch (error) {
      const message =
        error instanceof Error ? error.message : String(error ?? "Unknown error");
      const full = `Failed to load directory tree: ${message}`;
      setTreeError(full);
      return { success: false, message: full };
    } finally {
      setIsLoadingTree(false);
    }
  };

  const handleSubmit = async (event: FormEvent<HTMLFormElement>) => {
    event.preventDefault();
    if (!url.trim()) return;

    if (!effectiveHasApiKey) {
      if (!debugForceEnv) {
        setMessages((prev) => [
          ...prev,
          {
            sender: "bot",
            text: "🔑 Add your OpenAI API key before ingesting a repository.",
            sourceFiles: [],
          },
        ]);
        setIsApiKeyModalOpen(true);
      }
      return;
    }

    if (githubRegex.test(url)) {
      const trimmedUrl = url.trim();

      // Check if repository already exists
      const [owner, repo] = trimmedUrl.replace(/\/$/, "").split("/").slice(-2);
      const repoId = `${owner}/${repo}`;
      const existingRepo = repositories.find((r) => r.displayName === repoId);

      if (existingRepo) {
        setMessages((prev) => [
          ...prev,
          {
            sender: "bot",
            text: `ℹ️ Repository ${repoId} is already ingested. Switching to it.`,
            sourceFiles: [],
          },
        ]);
        await handleRepoSelect(repoId);
        return;
      }

      incrementPendingResponses();

      try {
        setMessages((prev) => [
          ...prev,
          {
            sender: "bot",
            text: "🚀 Thanks! That looks like a valid GitHub repository. Starting ingestion...",
            sourceFiles: [],
          },
        ]);

        const treeResult = await fetchDirectoryTree(trimmedUrl);
        if (!treeResult.success) {
          setMessages((prev) => [
            ...prev,
            {
              sender: "bot",
              text: `❌ Repository ingestion aborted: ${treeResult.message || "Failed to load repository tree."}`,
              sourceFiles: [],
            },
          ]);
          return;
        }

        try {
          const backendUrl =
            process.env.NEXT_PUBLIC_BACKEND_URL || "http://localhost:5000";
          const headers: Record<string, string> = {
            "Content-Type": "application/json",
          };
          const keyToSend = debugForceEnv && process.env.NEXT_PUBLIC_OPENAI_API_KEY
            ? process.env.NEXT_PUBLIC_OPENAI_API_KEY
            : apiKey.trim();
          if (keyToSend) {
            headers["x-openai-api-key"] = keyToSend;
          }
          const response = await fetch(`${backendUrl}/api/ingest`, {
            method: "POST",
            headers,
            body: JSON.stringify({ github_url: trimmedUrl }),
          });
          const data = await response.json();

          if (data.status === "completed") {
            setMessages((prev) => [
              ...prev,
              {
                sender: "bot",
                text: "✅ Repository ingestion completed successfully! You can now chat about this repository.",
                sourceFiles: [],
              },
            ]);

            // Refresh repositories list and auto-select the new one
            await fetchRepositories();
            setSelectedRepoId(repoId);
          } else {
            setMessages((prev) => [
              ...prev,
              {
                sender: "bot",
                text: `❌ ${data.message || "Error starting ingestion"}`,
                sourceFiles: [],
              },
            ]);
          }
        } catch {
          setMessages((prev) => [
            ...prev,
            {
              sender: "bot",
              text: "❌ Error connecting to backend. Please try again later.",
              sourceFiles: [],
            },
          ]);
        }
      } finally {
        decrementPendingResponses();
      }
    } else {
      // Immediate feedback for invalid/non-repo links
      setMessages((prev) => [
        ...prev,
        {
          sender: "bot",
          text: "❌ Invalid GitHub repository URL. Please enter a URL like https://github.com/owner/repo",
          sourceFiles: [],
        },
      ]);
    }
  };

  const parseFileTags = (text: string): {
    cleanText: string;
    taggedFiles: string[];
  } => {
    const tagPattern = /@([^\s@]+)/g;
    const seen = new Set<string>();
    const cleanText = text
      .replace(tagPattern, (_match, tag: string) => {
        const normalizedTag = tag.trim();
        if (normalizedTag && !seen.has(normalizedTag)) {
          seen.add(normalizedTag);
        }
        return normalizedTag;
      })
      .replace(/\s+/g, " ")
      .trim();

    return { cleanText, taggedFiles: Array.from(seen) };
  };

  const handleInputChange = (event: ChangeEvent<HTMLInputElement>) => {
    const value = event.target.value;
    const cursorPos = event.target.selectionStart || 0;

    setInputMessage(value);

    const atIndex = value.lastIndexOf("@", cursorPos - 1);

    if (atIndex !== -1 && cursorPos > atIndex) {
      const afterAt = value.substring(atIndex + 1, cursorPos);

      if (!afterAt.includes(" ") && !afterAt.includes("@")) {
        const matches = allFilePaths
          .filter((path) => path.toLowerCase().includes(afterAt.toLowerCase()))
          .slice(0, 5);

        setAutocompleteOptions(matches);
        setAtPosition(atIndex);
        setAutocompleteIndex(0);
        setShowAutocomplete(matches.length > 0);
      } else {
        setShowAutocomplete(false);
      }
    } else {
      setShowAutocomplete(false);
    }
  };

  const handleAutocompleteSelect = (option: string) => {
    const beforeAt = inputMessage.substring(0, atPosition);
    const afterAt = inputMessage.substring(atPosition + 1);
    const atEnd =
      afterAt.indexOf(" ") !== -1 ? afterAt.indexOf(" ") : afterAt.length;
    const afterSelection = afterAt.substring(atEnd);
    const newInput = `${beforeAt}@${option}${afterSelection}`;
    setInputMessage(newInput);
    setShowAutocomplete(false);
    setTimeout(() => {
      if (inputRef.current) {
        const newPos = beforeAt.length + option.length + 1;
        inputRef.current.setSelectionRange(newPos, newPos);
      }
    }, 0);
  };

  const handleAtButtonClick = () => {
    if (allFilePaths.length === 0) return;
    setAutocompleteOptions(allFilePaths);
    setAtPosition(inputMessage.length); // Insert at end
    setAutocompleteIndex(0);
    setShowAutocomplete(true);
    setInputMessage(`${inputMessage}@`);
    setTimeout(() => {
      if (inputRef.current) {
        inputRef.current.focus();
        const pos = inputMessage.length + 1;
        inputRef.current.setSelectionRange(pos, pos);
      }
    }, 0);
  };

  const handleInputKeyDown = (event: KeyboardEvent<HTMLInputElement>) => {
    if (!showAutocomplete) return;

    if (event.key === "ArrowDown") {
      event.preventDefault();
      setAutocompleteIndex((prev) => (prev + 1) % autocompleteOptions.length);
    } else if (event.key === "ArrowUp") {
      event.preventDefault();
      setAutocompleteIndex((prev) =>
        prev === 0 ? autocompleteOptions.length - 1 : prev - 1
      );
    } else if (event.key === "Enter" && showAutocomplete) {
      event.preventDefault();
      const selectedPath = autocompleteOptions[autocompleteIndex];
      handleAutocompleteSelect(selectedPath);
    } else if (event.key === "Escape") {
      setShowAutocomplete(false);
    }
  };

  const handleChatSubmit = async (event: FormEvent<HTMLFormElement>) => {
    event.preventDefault();

    if (!inputMessage.trim() || !treeStructure || !repoUrl) return;
    if (!effectiveHasApiKey) {
      // Don't show modal if using environment variable in force mode
      if (!debugForceEnv) {
        setMessages((prev) => [
          ...prev,
          {
            sender: "bot",
            text: "🔑 Please add your OpenAI API key before starting the chat.",
            sourceFiles: [],
          },
        ]);
        setIsApiKeyModalOpen(true);
      }
      return;
    }

    const { cleanText, taggedFiles } = parseFileTags(inputMessage);

    if (!cleanText.trim() && taggedFiles.length === 0) return;

    const currentMessage = inputMessage;
    setInputMessage("");
    setShowAutocomplete(false);

    setMessages((prev) => [
      ...prev,
      { sender: "user", text: currentMessage, sourceFiles: [] },
    ]);

    incrementPendingResponses();
    try {
      const backendUrl =
        process.env.NEXT_PUBLIC_BACKEND_URL || "http://localhost:5000";
      const payload: Record<string, unknown> = {
        query: cleanText || "Explain these files",
        github_url: repoUrl,
      };

      if (taggedFiles.length > 0) {
        payload.tagged_files = taggedFiles;
      }

      const headers: Record<string, string> = {
        "Content-Type": "application/json",
      };
      // Use API key from environment if forcing env mode, otherwise use stored key
      const keyToSend = debugForceEnv && process.env.NEXT_PUBLIC_OPENAI_API_KEY
        ? process.env.NEXT_PUBLIC_OPENAI_API_KEY
        : apiKey.trim();
      if (keyToSend) {
        headers["x-openai-api-key"] = keyToSend;
      }

      const response = await fetch(`${backendUrl}/api/query`, {
        method: "POST",
        headers,
        body: JSON.stringify(payload),
      });
      const data = await response.json();

      setMessages((prev) => [
        ...prev,
        {
          sender: "bot",
          text: data.response || `❌ Error: ${data.message || "Failed to query."}`,
          sourceFiles: data.source_files || [],
        },
      ]);
    } catch {
      setMessages((prev) => [
        ...prev,
        {
          sender: "bot",
          text: "❌ Error connecting to backend. Please try again later.",
          sourceFiles: [],
        },
      ]);
    } finally {
      decrementPendingResponses();
    }
  };

  const handleClearChat = () => {
    setMessages(createInitialMessages());
    setInputMessage("");
    setShowAutocomplete(false);
    setShowClearChatConfirm(false);
  };

  const postSecurityAssessmentMessage = useCallback(
    (assessment: SecurityAssessment) => {
      const severityIcons: Record<string, string> = {
        critical: "🛑",
        high: "⚠️",
        medium: "🟠",
        low: "🔹",
        info: "ℹ️",
      };
      const scopeLabel = assessment.scope === "repo" ? "repository" : "file";
      const targetLabel =
        assessment.scope === "file" && assessment.file_path
          ? `${assessment.owner}/${assessment.repo} — ${assessment.file_path}`
          : `${assessment.owner}/${assessment.repo}`;
      const heading = `🔐 Security assessment (${scopeLabel}) complete for ${targetLabel}.`;
      const findingsText =
        assessment.findings && assessment.findings.length > 0
          ? assessment.findings
            .map((finding, index) => {
              const severity = (finding.severity || "info").toLowerCase();
              const icon = severityIcons[severity] || "•";
              const location =
                finding.file_path || assessment.file_path || "unspecified file";
              const parts = [
                `${icon} **${index + 1}. ${finding.title || "Finding"} (${severity.toUpperCase()})**`,
                `File: ${location}${finding.line_hints ? ` (lines: ${finding.line_hints})` : ""
                }`,
                finding.description ? `Detail: ${finding.description}` : null,
                finding.evidence ? `Evidence: ${finding.evidence}` : null,
                finding.remediation ? `Remediation: ${finding.remediation}` : null,
                finding.category ? `Category: ${finding.category}` : null,
              ].filter(Boolean);
              return parts.join("\n");
            })
            .join("\n\n")
          : "_No actionable risks detected in the sampled context._";
      const messageLines = [
        heading,
        `Summary: ${assessment.summary}`,
        findingsText,
      ];
      if (assessment.context_source === "empty") {
        messageLines.push(
          "_ℹ️ No indexed chunks were available. Ingest the repository to improve coverage._"
        );
      } else if (assessment.context_source === "file_only") {
        messageLines.push(
          "_ℹ️ Analysis relied solely on this file. Ingesting the repo unlocks cross-file context._"
        );
      }
      const uniqueSources = Array.from(
        new Set(
          (assessment.findings || [])
            .map((finding) => finding.file_path)
            .filter((path): path is string => Boolean(path))
        )
      );
      setMessages((prev) => [
        ...prev,
        {
          sender: "bot",
          text: messageLines.join("\n\n"),
          sourceFiles: uniqueSources,
        },
      ]);
    },
    [setMessages]
  );

  const handleRepoSecurityAssessment = useCallback(async () => {
    if (!repoDetails.owner || !repoDetails.repo) {
      setMessages((prev) => [
        ...prev,
        {
          sender: "bot",
          text: "⚠️ Ingest a repository before running a security assessment.",
          sourceFiles: [],
        },
      ]);
      return;
    }

    if (!effectiveHasApiKey && !debugForceEnv) {
      setMessages((prev) => [
        ...prev,
        {
          sender: "bot",
          text: "⚠️ Add your OpenAI API key to run security assessments.",
          sourceFiles: [],
        },
      ]);
      return;
    }

    setIsAssessingRepo(true);
    incrementPendingResponses();
    try {
      const backendUrl =
        process.env.NEXT_PUBLIC_BACKEND_URL || "http://localhost:5000";
      const headers: Record<string, string> = {
        "Content-Type": "application/json",
      };
      const keyToSend =
        debugForceEnv && process.env.NEXT_PUBLIC_OPENAI_API_KEY
          ? process.env.NEXT_PUBLIC_OPENAI_API_KEY
          : apiKey.trim();
      if (keyToSend) {
        headers["x-openai-api-key"] = keyToSend;
      }

      const response = await fetch(`${backendUrl}/api/security/assess_repo`, {
        method: "POST",
        headers,
        body: JSON.stringify({
          owner: repoDetails.owner,
          repo: repoDetails.repo,
          github_url: repoUrl || undefined,
        }),
      });
      const data = await response.json();

      if (!response.ok || data.status !== "success" || !data.assessment) {
        throw new Error(data.message || "Failed to complete security assessment.");
      }

      postSecurityAssessmentMessage(data.assessment as SecurityAssessment);
    } catch (error) {
      const message =
        error instanceof Error ? error.message : String(error ?? "Unknown error");
      setMessages((prev) => [
        ...prev,
        {
          sender: "bot",
          text: `❌ Repo security assessment failed: ${message}`,
          sourceFiles: [],
        },
      ]);
    } finally {
      setIsAssessingRepo(false);
      decrementPendingResponses();
    }
  }, [
    repoDetails.owner,
    repoDetails.repo,
    repoUrl,
    apiKey,
    debugForceEnv,
    effectiveHasApiKey,
    postSecurityAssessmentMessage,
    setMessages,
    incrementPendingResponses,
    decrementPendingResponses,
  ]);

  const handleFileSecurityAssessment = useCallback(
    async (filePath: string) => {
      if (!filePath) return;

      if (!repoDetails.owner || !repoDetails.repo) {
        setMessages((prev) => [
          ...prev,
          {
            sender: "bot",
            text: "⚠️ Ingest a repository before running a file-level assessment.",
            sourceFiles: [],
          },
        ]);
        return;
      }

      if (!effectiveHasApiKey && !debugForceEnv) {
        setMessages((prev) => [
          ...prev,
          {
            sender: "bot",
            text: "⚠️ Add your OpenAI API key to run security assessments.",
            sourceFiles: [],
          },
        ]);
        return;
      }

      setIsAssessingFile(true);
      incrementPendingResponses();
      try {
        const backendUrl =
          process.env.NEXT_PUBLIC_BACKEND_URL || "http://localhost:5000";
        const headers: Record<string, string> = {
          "Content-Type": "application/json",
        };
        const keyToSend =
          debugForceEnv && process.env.NEXT_PUBLIC_OPENAI_API_KEY
            ? process.env.NEXT_PUBLIC_OPENAI_API_KEY
            : apiKey.trim();
        if (keyToSend) {
          headers["x-openai-api-key"] = keyToSend;
        }

        const response = await fetch(`${backendUrl}/api/security/assess_file`, {
          method: "POST",
          headers,
          body: JSON.stringify({
            owner: repoDetails.owner,
            repo: repoDetails.repo,
            file_path: filePath,
            github_url: repoUrl || undefined,
          }),
        });
        const data = await response.json();

        if (!response.ok || data.status !== "success" || !data.assessment) {
          throw new Error(
            data.message || "Failed to complete file security assessment."
          );
        }

        postSecurityAssessmentMessage(data.assessment as SecurityAssessment);
      } catch (error) {
        const message =
          error instanceof Error ? error.message : String(error ?? "Unknown error");
        setMessages((prev) => [
          ...prev,
          {
            sender: "bot",
            text: `❌ File security assessment failed for ${filePath}: ${message}`,
            sourceFiles: [filePath],
          },
        ]);
      } finally {
        setIsAssessingFile(false);
        decrementPendingResponses();
      }
    },
    [
      repoDetails.owner,
      repoDetails.repo,
      repoUrl,
      apiKey,
      debugForceEnv,
      effectiveHasApiKey,
      postSecurityAssessmentMessage,
      setMessages,
      incrementPendingResponses,
      decrementPendingResponses,
    ]
  );

  const getCurrentStructure = useCallback((): TreeStructure => {
    if (!treeStructure) return {};

    let current = treeStructure;
    for (const part of treeCurrentPath) {
      current = (current?.[part] as TreeStructure) || {};
    }
    return current || {};
  }, [treeStructure, treeCurrentPath]);

  const currentStructure = useMemo(
    () => getCurrentStructure(),
    [getCurrentStructure]
  );

  const handleFolderClick = (
    name: string,
    currentParentPath: string[],
    event: MouseEvent
  ) => {
    const itemPath = [...currentParentPath, name].join("/");

    if (event.metaKey) {
      const newSelectedItems = treeSelectedItems.includes(itemPath)
        ? treeSelectedItems.filter((item) => item !== itemPath)
        : [...treeSelectedItems, itemPath];
      setTreeSelectedItems(newSelectedItems);
      return;
    }

    if (event.detail === 2) {
      setTreeCurrentPath([...currentParentPath, name]);
    } else if (event.detail === 1) {
      const newExpandedNodes = new Set(expandedNodes);
      if (newExpandedNodes.has(itemPath)) {
        newExpandedNodes.delete(itemPath);
      } else {
        newExpandedNodes.add(itemPath);
      }
      setExpandedNodes(newExpandedNodes);
    }
  };

  const handleTreeBackClick = () => {
    if (treeCurrentPath.length > 0) {
      setTreeCurrentPath(treeCurrentPath.slice(0, -1));
    }
  };

  const fetchFileContent = async (expectedPath: string, tabId: number) => {
    try {
      const backendUrl =
        process.env.NEXT_PUBLIC_BACKEND_URL || "http://localhost:5000";
      const response = await fetch(`${backendUrl}/api/get_file_content`, {
        method: "POST",
        headers: { "Content-Type": "application/json" },
        body: JSON.stringify({
          owner: repoDetails.owner,
          repo: repoDetails.repo,
          branch: repoDetails.defaultBranch,
          path: expectedPath,
        }),
      });

      if (!response.ok) {
        const errorMessage = response.status === 404
          ? `File not found. It may be from a different repository or the path may have changed.`
          : `HTTP ${response.status}: ${response.statusText}`;

        // Update tab with error state
        setTabs((prevTabs) =>
          prevTabs.map((tab) =>
            tab.id === tabId && tab.filePath === expectedPath
              ? {
                  ...tab,
                  fileContent: null,
                  error: errorMessage,
                }
              : tab
          )
        );

        setMessages((prev) => [
          ...prev,
          {
            sender: "bot",
            text: `❌ Failed to load "${expectedPath}": ${errorMessage}`,
            sourceFiles: [],
          },
        ]);
        return;
      }

      const data = await response.json();

      console.log('[FRONTEND] Received response for', expectedPath);
      console.log('[FRONTEND] Response keys:', Object.keys(data));
      console.log('[FRONTEND] data.content is null/undefined:', data.content == null);
      console.log('[FRONTEND] data.type:', data.type);
      console.log('[FRONTEND] data.content_type:', data.content_type);
      if (data.content) {
        console.log('[FRONTEND] data.content length:', data.content.length);
      }

      // Validate response data before updating tab
      if (data.content == null) {
        const errorMessage = "File content is empty or missing. The file may be too large or unavailable.";
        setTabs((prevTabs) =>
          prevTabs.map((tab) =>
            tab.id === tabId && tab.filePath === expectedPath
              ? {
                  ...tab,
                  fileContent: null,
                  error: errorMessage,
                }
              : tab
          )
        );
        setMessages((prev) => [
          ...prev,
          {
            sender: "bot",
            text: `❌ Failed to load "${expectedPath}": ${errorMessage}`,
            sourceFiles: [],
          },
        ]);
        return;
      }

      if (!data.type) {
        const errorMessage = "Invalid response: missing file type";
        setTabs((prevTabs) =>
          prevTabs.map((tab) =>
            tab.id === tabId && tab.filePath === expectedPath
              ? {
                  ...tab,
                  fileContent: null,
                  error: errorMessage,
                }
              : tab
          )
        );
        setMessages((prev) => [
          ...prev,
          {
            sender: "bot",
            text: `❌ Failed to load "${expectedPath}": ${errorMessage}`,
            sourceFiles: [],
          },
        ]);
        return;
      }

      // Update tab with successful content
      setTabs((prevTabs) =>
        prevTabs.map((tab) =>
          tab.id === tabId && tab.filePath === expectedPath
            ? {
<<<<<<< HEAD
              ...tab,
              fileContent: data.content,
              fileType: data.type,
              contentType: data.content_type
            }
=======
                ...tab,
                fileContent: data.content,
                fileType: data.type,
                contentType: data.content_type,
                error: undefined, // Clear any previous errors
              }
>>>>>>> 55759280
            : tab
        )
      );
    } catch (error) {
      const message =
        error instanceof Error ? error.message : String(error ?? "Unknown error");

      // Update tab with error state
      setTabs((prevTabs) =>
        prevTabs.map((tab) =>
          tab.id === tabId && tab.filePath === expectedPath
            ? {
                ...tab,
                fileContent: null,
                error: message,
              }
            : tab
        )
      );

      setMessages((prev) => [
        ...prev,
        {
          sender: "bot",
          text: `❌ Failed to fetch file content for "${expectedPath}": ${message}`,
          sourceFiles: [],
        },
      ]);
    }
  };

  const addFileTab = (filePath: string) => {
    const name = filePath.split("/").pop() || "File";
    const colors = ["green", "yellow", "pink", "indigo"];
    const color = colors[(nextTabId - 1) % colors.length];
    const newTab: Tab = {
      id: nextTabId,
      name,
      color,
      filePath,
      fileContent: "Loading...",
    };
    setTabs((prev) => [...prev, newTab]);
    setActiveTabId(nextTabId);
    setNextTabId(nextTabId + 1);
    fetchFileContent(filePath, newTab.id);
    if (!fileColors.has(filePath)) {
      setFileColors((prev) => new Map(prev).set(filePath, color));
    }
  };

  const handleOpenFileInTab = (tabId: number, filePath: string) => {
    const tab = tabs.find((t) => t.id === tabId);
    if (!tab) return;
    const oldPath = tab.filePath;
    const name = filePath.split("/").pop() || "File";
    let color = tab.color;
    if (tab.color === "gray") {
      const colors = ["green", "yellow", "pink", "indigo"];
      color = colors[tabs.length % colors.length];
    }
    setTabs((prev) =>
      prev.map((t) =>
        t.id === tabId
          ? {
              ...t,
              name,
              color,
              filePath,
              fileContent: "Loading...",
              fileType: undefined,
              contentType: undefined,
              error: undefined
            }
          : t
      )
    );
    fetchFileContent(filePath, tabId);
    if (oldPath && oldPath !== filePath) {
      const remainingOld = tabs.filter(
        (t) => t.id !== tabId && t.filePath === oldPath
      ).length;
      if (remainingOld === 0) {
        setFileColors((prev) => {
          const updated = new Map(prev);
          updated.delete(oldPath);
          return updated;
        });
      }
    }
    const remainingNew = tabs.filter(
      (t) => t.id !== tabId && t.filePath === filePath
    ).length;
    if (remainingNew === 0 && !fileColors.has(filePath)) {
      setFileColors((prev) => new Map(prev).set(filePath, color));
    }
  };

  const handleFileClick = (
    name: string,
    parentPath: string[],
    event: MouseEvent
  ) => {
    const filePath = [...parentPath, name].join("/");

    if (event.metaKey) {
      const newSelectedItems = treeSelectedItems.includes(filePath)
        ? treeSelectedItems.filter((item) => item !== filePath)
        : [...treeSelectedItems, filePath];
      setTreeSelectedItems(newSelectedItems);
      return;
    }

    if (event.detail === 1) {
      if (tabs.length === 0 || !activeTab) {
        addFileTab(filePath);
      } else {
        handleOpenFileInTab(activeTabId, filePath);
      }
    }
  };

  const addNewBlankTab = () => {
    const newId = nextTabId;
    const newTab: Tab = {
      id: newId,
      name: "Untitled",
      color: "gray",
      filePath: null,
      fileContent: null,
    };
    setTabs((prev) => [...prev, newTab]);
    setActiveTabId(newId);
    setNextTabId(newId + 1);
  };

  const closeTab = (id: number) => {
    const closingTab = tabs.find((t) => t.id === id);
    const newTabs = tabs.filter((t) => t.id !== id);
    setTabs(newTabs);
    if (closingTab?.filePath) {
      const remaining = newTabs.filter(
        (t) => t.filePath === closingTab.filePath
      ).length;
      if (remaining === 0) {
        setFileColors((prev) => {
          const updated = new Map(prev);
          updated.delete(closingTab.filePath!);
          return updated;
        });
      }
    }
    if (activeTabId === id) {
      setActiveTabId(newTabs.length > 0 ? newTabs[0].id : 0);
    }
  };

  const handleDragStart = (event: DragEvent, draggedId: number) => {
    event.dataTransfer.setData("text/plain", String(draggedId));
    event.dataTransfer.effectAllowed = "move";
    setDraggedTabId(draggedId);
    setActiveTabId(draggedId);
  };

  const handleDragOver = (event: DragEvent) => {
    event.preventDefault();
    event.dataTransfer.dropEffect = "move";
  };

  const reorderTabs = (targetId: number | null, insertAfter = false) => {
    setTabs((prevTabs) => {
      if (draggedTabId === null || draggedTabId === targetId) return prevTabs;
      const newTabs = [...prevTabs];
      const draggedIndex = newTabs.findIndex((t) => t.id === draggedTabId);
      if (draggedIndex === -1) return prevTabs;

      const [draggedTab] = newTabs.splice(draggedIndex, 1);

      if (targetId === null) {
        if (insertAfter) {
          newTabs.push(draggedTab);
        } else {
          newTabs.unshift(draggedTab);
        }
        return newTabs;
      }

      const targetIndex = newTabs.findIndex((t) => t.id === targetId);
      if (targetIndex === -1) {
        newTabs.push(draggedTab);
        return newTabs;
      }

      const insertAt = insertAfter ? targetIndex + 1 : targetIndex;
      newTabs.splice(insertAt, 0, draggedTab);
      return newTabs;
    });
  };

  const handleDrop = (event: DragEvent, targetId: number | null) => {
    event.preventDefault();

    let insertAfter = false;
    try {
      const el = event.currentTarget as HTMLElement | null;
      if (el) {
        const rect = el.getBoundingClientRect();
        const dropX = (event as DragEvent & { clientX: number }).clientX;
        insertAfter = dropX > rect.left + rect.width / 2;
      }
    } catch {
      insertAfter = false;
    }

    reorderTabs(targetId, insertAfter);
    setDraggedTabId(null);
  };

  const handleDragEnd = () => setDraggedTabId(null);

  const { allDirectoryPaths, isFullyExpanded } = useMemo(() => {
    if (!treeStructure) {
      return { allDirectoryPaths: [], isFullyExpanded: false };
    }

    const allPaths = getAllDirectoryPaths(currentStructure, treeCurrentPath);
    const fullyExpanded = allPaths.length > 0 && expandedNodes.size === allPaths.length;
    return { allDirectoryPaths: allPaths, isFullyExpanded: fullyExpanded };
  }, [treeStructure, treeCurrentPath, expandedNodes, currentStructure]);

  const handleToggleExpandAll = () => {
    if (!treeStructure) return;
    const allPaths = getAllDirectoryPaths(currentStructure, treeCurrentPath);
    if (expandedNodes.size < allPaths.length) {
      setExpandedNodes(new Set(allPaths));
    } else {
      setExpandedNodes(new Set());
    }
  };

  const handleSourceFileClick = (filePath: string) => {
    if (!repoDetails.owner || !repoDetails.repo || !repoDetails.defaultBranch) {
      return;
    }

    if (tabs.length === 0 || !activeTab) {
      addFileTab(filePath);
    } else {
      handleOpenFileInTab(activeTabId, filePath);
    }

    if (!treeStructure || allFilePaths.length === 0) {
      return;
    }

    const pathParts = filePath.split("/");
    const dirParts = pathParts.slice(0, -1);
    setTreeCurrentPath(dirParts);

    const parentPaths: string[] = [];
    for (let i = 1; i <= dirParts.length; i++) {
      parentPaths.push(pathParts.slice(0, i).join("/"));
    }

    setExpandedNodes((prev) => {
      const newSet = new Set(prev);
      parentPaths.forEach((path) => newSet.add(path));
      return newSet;
    });

    setTimeout(() => {
      const fileElement = treeContainerRef.current?.querySelector(
        `[data-file-path="${filePath}"]`
      );
      if (fileElement instanceof HTMLElement) {
        fileElement.scrollIntoView({ behavior: "smooth", block: "center" });
      }
    }, 100);
  };

  const handleClearRepositories = async () => {
    setIsClearing(true);
    try {
      const backendUrl =
        process.env.NEXT_PUBLIC_BACKEND_URL || "http://localhost:5000";
      const response = await fetch(`${backendUrl}/api/clear_repositories`, {
        method: "DELETE",
        headers: { "Content-Type": "application/json" },
      });

      const data = await response.json();

      if (data.status === "success") {
        setMessages((prev) => [
          ...prev,
          {
            sender: "bot",
            text: `✅ ${data.message}`,
            sourceFiles: [],
          },
        ]);
        // Clear all repository-related state
        setRepositories([]);
        setSelectedRepoId(null);
        setTreeStructure(null);
        setUrl("");
        setTreeCurrentPath([]);
        setTabs([]);
        setActiveTabId(0);
        setNextTabId(1);
        setFileColors(new Map());
        setExpandedNodes(new Set());
        setTreeSelectedItems([]);
        setAllFilePaths([]);
      } else {
        setMessages((prev) => [
          ...prev,
          {
            sender: "bot",
            text: `❌ ${data.message}`,
            sourceFiles: [],
          },
        ]);
      }
    } catch {
      setMessages((prev) => [
        ...prev,
        {
          sender: "bot",
          text: "❌ Error connecting to backend. Please try again later.",
          sourceFiles: [],
        },
      ]);
    } finally {
      setIsClearing(false);
      setShowClearConfirm(false);
    }
  };

  const layout: LayoutConfig = {
    treePanelClassName,
    leftContainerClassName,
    chatPanelClassName,
    codeViewerClassName,
    shouldRenderCodeViewer: isCodeViewerMounted || hasOpenTabs,
    codeViewerVisibleWidth: isResizingPanels ? codeViewerWidth : renderedCodeViewerWidth,
    codeViewerOpacity: 1,
    isResizingPanels,
    hasDirectories: allDirectoryPaths.length > 0,
    isFullyExpanded,
    treeContainerRef,
    isApiKeySet: hasApiKey,
    onManageApiKeyClick: () => setIsApiKeyModalOpen(true),
    codeViewerWidth,
    onResize: handleResize,
    onResizeStart: handleResizeStart,
    onResizeEnd: handleResizeEnd,
  };

  const treePanel: TreePanelBinding = useMemo(() => ({
    url,
    onUrlChange: (value: string) => setUrl(value),
    onSubmit: handleSubmit,
    onClearRepositoriesClick: () => setShowClearConfirm(true),
    repositories,
    selectedRepoId,
    onRepoSelect: handleRepoSelect,
    onDeleteRepository: handleDeleteRepository,
    treeStructure,
    treeError,
    isLoadingTree,
    treeCurrentPath,
    onTreeBackClick: handleTreeBackClick,
    currentStructure,
    repoDetails,
    expandedNodes,
    selectedItems: treeSelectedItems,
    fileColors,
    onFolderClick: handleFolderClick,
    onFileClick: handleFileClick,
    onToggleExpandAll: handleToggleExpandAll,
    hasDirectories: allDirectoryPaths.length > 0,
    isFullyExpanded,
    treeContainerRef,
    isApiKeySet: hasApiKey,
    effectiveHasApiKey,
    onManageApiKeyClick: () => setIsApiKeyModalOpen(true),
    debugForceEnv,
    onAssessRepoClick: handleRepoSecurityAssessment,
    isAssessingRepo,
  }), [
    url,
    handleSubmit,
    repositories,
    selectedRepoId,
    handleRepoSelect,
    handleDeleteRepository,
    treeStructure,
    treeError,
    isLoadingTree,
    treeCurrentPath,
    handleTreeBackClick,
    currentStructure,
    repoDetails,
    expandedNodes,
    treeSelectedItems,
    fileColors,
    handleFolderClick,
    handleFileClick,
    handleToggleExpandAll,
    allDirectoryPaths.length,
    isFullyExpanded,
    treeContainerRef,
    hasApiKey,
    effectiveHasApiKey,
    setIsApiKeyModalOpen,
    debugForceEnv,
    handleRepoSecurityAssessment,
    isAssessingRepo,
  ]);

  const codeViewer: CodeViewerBinding = {
    tabs,
    activeTabId,
    activeTab,
    onTabSelect: (id) => setActiveTabId(id),
    onTabClose: closeTab,
    onAddBlankTab: addNewBlankTab,
    onDragStart: handleDragStart,
    onDragOver: handleDragOver,
    onDrop: handleDrop,
    onDragEnd: handleDragEnd,
    onAssessActiveFile: handleFileSecurityAssessment,
    isAssessingFile,
    canAssessFiles: effectiveHasApiKey || debugForceEnv,
  };

  const chatPanel: ChatPanelBinding = {
    messages,
    chatMessagesRef,
    onSourceFileClick: handleSourceFileClick,
    onClearChatClick: () => setShowClearChatConfirm(true),
    inputRef,
    inputMessage,
    onInputChange: handleInputChange,
    onInputKeyDown: handleInputKeyDown,
    onSubmit: handleChatSubmit,
    repoUrl,
    showAutocomplete,
    autocompleteOptions,
    autocompleteIndex,
    onAutocompleteSelect: handleAutocompleteSelect,
    isChatEnabled,
    inputPlaceholder: chatInputPlaceholder,
    onManageApiKeyClick: () => setIsApiKeyModalOpen(true),
    onAtButtonClick: handleAtButtonClick,
    isAwaitingResponse,
  };

  const clearChatModal: ClearChatModalBinding = {
    isOpen: showClearChatConfirm,
    onCancel: () => setShowClearChatConfirm(false),
    onConfirm: handleClearChat,
  };

  const clearRepositoriesModal: ClearRepositoriesModalBinding = {
    isOpen: showClearConfirm,
    isClearing,
    onCancel: () => setShowClearConfirm(false),
    onConfirm: handleClearRepositories,
  };

  const apiKeyManager: ApiKeyManagerBinding = {
    hasApiKey,
    maskedKey: maskedApiKey,
    isModalOpen: isApiKeyModalOpen,
    currentValue: apiKey,
    updatedAtLabel: apiKeyUpdatedAtLabel,
    onOpen: () => setIsApiKeyModalOpen(true),
    onClose: () => setIsApiKeyModalOpen(false),
    onSave: handleSaveApiKey,
    onClear: handleClearApiKey,
    debugForceEnv,
    debugForceUser,
    onToggleDebugForceEnv: toggleDebugForceEnv,
    onToggleDebugForceUser: toggleDebugForceUser,
  };

  return {
    layout,
    treePanel,
    codeViewer,
    chatPanel,
    clearChatModal,
    clearRepositoriesModal,
    apiKeyManager,
  };
};

export default useChatPageState;<|MERGE_RESOLUTION|>--- conflicted
+++ resolved
@@ -1404,20 +1404,12 @@
         prevTabs.map((tab) =>
           tab.id === tabId && tab.filePath === expectedPath
             ? {
-<<<<<<< HEAD
-              ...tab,
-              fileContent: data.content,
-              fileType: data.type,
-              contentType: data.content_type
-            }
-=======
                 ...tab,
                 fileContent: data.content,
                 fileType: data.type,
                 contentType: data.content_type,
                 error: undefined, // Clear any previous errors
               }
->>>>>>> 55759280
             : tab
         )
       );
