"use client";
import { memo, useMemo } from "react";
import type { FormEvent, MouseEvent, RefObject } from "react";
import type { TreeStructure, RepoDetails, Repository } from "../types";
import { Folder, FolderOpen, FileText, ChevronRight, ChevronDown, Trash2, RefreshCw, Key, ShieldAlert, Search } from "lucide-react";

interface TreePanelProps {
  className: string;
  url: string;
  onUrlChange: (value: string) => void;
  onSubmit: (e: FormEvent<HTMLFormElement>) => void;
  onClearRepositoriesClick: () => void;
  repositories: Repository[];
  selectedRepoId: string | null;
  onRepoSelect: (repoId: string) => void;
  onDeleteRepository: (repoId: string) => void;
  treeStructure: TreeStructure | null;
  treeError: string | null;
  isLoadingTree: boolean;
  treeCurrentPath: string[];
  onTreeBackClick: () => void;
  currentStructure: TreeStructure;
  repoDetails: RepoDetails;
  expandedNodes: Set<string>;
  selectedItems: string[];
  fileColors: Map<string, string>;
  onFolderClick: (name: string, parentPath: string[], e: MouseEvent) => void;
  onFileClick: (name: string, parentPath: string[], e: MouseEvent) => void;
  onToggleExpandAll: () => void;
  hasDirectories: boolean;
  isFullyExpanded: boolean;
  treeContainerRef: RefObject<HTMLDivElement | null>;
  isApiKeySet: boolean;
  effectiveHasApiKey: boolean;
  onManageApiKeyClick: () => void;
  debugForceEnv: boolean;
  onAssessRepoClick: () => void;
  isAssessingRepo: boolean;
}

// Icon components
const ShieldIcon = ({ className = "w-5 h-5" }: { className?: string }) => (
  <svg className={className} fill="none" stroke="currentColor" viewBox="0 0 24 24">
    <path strokeLinecap="round" strokeLinejoin="round" strokeWidth={2} d="M9 12l2 2 4-4m5.618-4.016A11.955 11.955 0 0112 2.944a11.955 11.955 0 01-8.618 3.04A12.02 12.02 0 003 9c0 5.591 3.824 10.29 9 11.622 5.176-1.332 9-6.03 9-11.622 0-1.042-.133-2.052-.382-3.016z" />
  </svg>
);

const TrashIcon = ({ className = "w-5 h-5" }: { className?: string }) => (
  <svg className={className} fill="none" stroke="currentColor" viewBox="0 0 24 24">
    <path strokeLinecap="round" strokeLinejoin="round" strokeWidth={2} d="M19 7l-.867 12.142A2 2 0 0116.138 21H7.862a2 2 0 01-1.995-1.858L5 7m5 4v6m4-6v6m1-10V4a1 1 0 00-1-1h-4a1 1 0 00-1 1v3M4 7h16" />
  </svg>
);

const ClearIcon = ({ className = "w-5 h-5" }: { className?: string }) => (
  <svg className={className} fill="none" stroke="currentColor" viewBox="0 0 24 24">
    <path strokeLinecap="round" strokeLinejoin="round" strokeWidth={2} d="M6 18L18 6M6 6l12 12" />
  </svg>
);

const LoadingSpinner = ({ className = "w-5 h-5" }: { className?: string }) => (
  <svg className={`${className} animate-spin`} fill="none" viewBox="0 0 24 24">
    <circle className="opacity-25" cx="12" cy="12" r="10" stroke="currentColor" strokeWidth="4"></circle>
    <path className="opacity-75" fill="currentColor" d="M4 12a8 8 0 018-8V0C5.373 0 0 5.373 0 12h4zm2 5.291A7.962 7.962 0 014 12H0c0 3.042 1.135 5.824 3 7.938l3-2.647z"></path>
  </svg>
);

interface TreeNodeProps {
  structure: TreeStructure;
  parentPath: string[];
  expandedNodes: Set<string>;
  selectedItems: string[];
  fileColors: Map<string, string>;
  onFolderClick: (name: string, parentPath: string[], e: MouseEvent) => void;
  onFileClick: (name: string, parentPath: string[], e: MouseEvent) => void;
  level?: number;
}

const TreeNode = memo(
  ({
    structure,
    parentPath,
    expandedNodes,
    selectedItems,
    fileColors,
    onFolderClick,
    onFileClick,
    level = 0,
  }: TreeNodeProps) => {
    const entries = useMemo(
      () =>
        Object.entries(structure).sort((a, b) => {
          const aIsDir = typeof a[1] === "object" && a[1] !== null;
          const bIsDir = typeof b[1] === "object" && b[1] !== null;
          if (aIsDir && !bIsDir) return -1;
          if (!aIsDir && bIsDir) return 1;
          return a[0].localeCompare(b[0]);
        }),
      [structure]
    );

    return (
      <>
        {entries.map(([name, value]) => {
          const isDirectory = typeof value === "object" && value !== null;
          const itemPath = [...parentPath, name].join("/");
          const isExpanded = expandedNodes.has(itemPath);
          const isSelected = selectedItems.includes(itemPath);
          const fileColor = fileColors.get(itemPath);

          return (
            <div key={itemPath}>
              <div
                className={`
                  flex items-center gap-1.5 py-1 px-2 cursor-pointer select-none transition-colors text-sm
                  ${isSelected ? "bg-blue-600/20 text-blue-300" : "text-gray-400 hover:bg-white/5 hover:text-gray-200"}
                `}
                style={{ paddingLeft: `${level * 12 + 8}px` }}
                onClick={(event) => {
                  if (isDirectory) {
                    onFolderClick(name, parentPath, event);
                  } else {
                    onFileClick(name, parentPath, event);
                  }
                }}
              >
                {isDirectory ? (
                  <>
                    {isExpanded ? <ChevronDown size={14} /> : <ChevronRight size={14} />}
                    {isExpanded ? <FolderOpen size={14} className="text-blue-400" /> : <Folder size={14} className="text-blue-400" />}
                  </>
                ) : (
                  <>
                    <span className="w-3.5" /> {/* Spacer for alignment */}
                    <FileText size={14} className={fileColor ? `text-${fileColor}-400` : "text-gray-500"} />
                  </>
                )}
                <span className="truncate">{name}</span>
              </div>

              {isDirectory && isExpanded && (
                <TreeNode
                  structure={value as TreeStructure}
                  parentPath={[...parentPath, name]}
                  expandedNodes={expandedNodes}
                  selectedItems={selectedItems}
                  fileColors={fileColors}
                  onFolderClick={onFolderClick}
                  onFileClick={onFileClick}
                  level={level + 1}
                />
              )}
            </div>
          );
        })}
      </>
    );
  }
);

TreeNode.displayName = "TreeNode";

const TreePanel = ({
  url,
  onUrlChange,
  onSubmit,
  onClearRepositoriesClick,
  repositories,
  selectedRepoId,
  onRepoSelect,
  onDeleteRepository,
  treeStructure,
  treeError,
  isLoadingTree,
  treeCurrentPath,
  onTreeBackClick,
  currentStructure,
  repoDetails,
  expandedNodes,
  selectedItems,
  fileColors,
  onFolderClick,
  onFileClick,
  onToggleExpandAll,
  hasDirectories,
  isFullyExpanded,
  treeContainerRef,
  className,
  isApiKeySet,
  effectiveHasApiKey,
  onManageApiKeyClick,
  debugForceEnv,
  onAssessRepoClick,
  isAssessingRepo,
}: TreePanelProps) => {
  const rootName =
    treeCurrentPath.length === 0
      ? repoDetails.repo
      : treeCurrentPath[treeCurrentPath.length - 1];

  return (
    <div className={`${className} flex flex-col bg-[#1e1e1e]/50 backdrop-blur-sm`}>
      <div className="p-4 space-y-4">
        {/* API Key Warning */}
        {!effectiveHasApiKey && !debugForceEnv && (
          <div className="flex items-start gap-3 rounded-xl border border-blue-500/20 bg-blue-500/10 p-3">
            <Key className="text-blue-400 mt-0.5" size={18} />
            <div className="flex-1 min-w-0">
              <p className="text-sm font-medium text-blue-200">
                API Key Required
              </p>
              <p className="mt-1 text-xs text-blue-300/80 leading-relaxed">
                Add your OpenAI API key to analyze repositories.
              </p>
              <button
                type="button"
                onClick={onManageApiKeyClick}
                className="mt-2 text-xs font-semibold text-blue-300 hover:text-white underline decoration-dotted underline-offset-2"
              >
                Add Key Now
              </button>
            </div>
          </div>
        )}

        {/* Repo Input */}
        <form onSubmit={onSubmit} className="flex gap-2">
          <div className="relative flex-1">
            <input
              type="text"
              value={url}
              onChange={(event) => onUrlChange(event.target.value)}
              placeholder="GitHub URL..."
              className="w-full py-2 pl-9 pr-3 bg-black/20 border border-white/10 text-white text-sm rounded-lg focus:outline-none focus:ring-2 focus:ring-blue-500/50 focus:border-blue-500/50 placeholder-gray-500"
            />
            <Search className="absolute left-2.5 top-1/2 transform -translate-y-1/2 text-gray-500" size={14} />
          </div>
          <button
            type="submit"
            className={`px-3 py-2 rounded-lg font-medium text-sm transition-all flex items-center justify-center ${effectiveHasApiKey || debugForceEnv
              ? "bg-blue-600 text-white hover:bg-blue-500 shadow-lg shadow-blue-500/20"
              : "bg-gray-700 text-gray-400 cursor-not-allowed"
              }`}
            disabled={!effectiveHasApiKey && !debugForceEnv}
          >
            Ingest
          </button>
        </form>

<<<<<<< HEAD
        {/* Actions */}
        <button
          type="button"
          onClick={onAssessRepoClick}
          className="w-full py-2 px-3 rounded-lg font-medium text-sm transition-all bg-indigo-500/20 text-indigo-300 border border-indigo-500/30 hover:bg-indigo-500/30 flex items-center justify-center gap-2 disabled:opacity-50 disabled:cursor-not-allowed"
          disabled={
            isAssessingRepo ||
            !effectiveHasApiKey ||
            !repoDetails.owner ||
            !repoDetails.repo
          }
        >
          <ShieldAlert size={14} />
          {isAssessingRepo ? "Assessing..." : "Assess Security"}
        </button>

        {/* Repo Selection */}
        {repositories.length > 0 && (
          <div className="space-y-2 pt-2 border-t border-white/5">
            <select
              value={selectedRepoId || ""}
              onChange={(e) => onRepoSelect(e.target.value)}
              className="w-full p-2 bg-black/20 border border-white/10 text-white text-sm rounded-lg focus:outline-none focus:ring-2 focus:ring-blue-500/50"
            >
              <option value="" disabled>Select Repository...</option>
              {repositories.map((repo) => (
                <option key={repo.displayName} value={repo.displayName}>
                  {repo.displayName}
                </option>
              ))}
            </select>
=======
      <form onSubmit={onSubmit} className="flex gap-2 mb-4">
        <input
          type="text"
          value={url}
          onChange={(event) => onUrlChange(event.target.value)}
          placeholder="Enter a GitHub repository URL"
          className="flex-1 p-2 border border-gray-600 bg-gray-800 text-white rounded-lg shadow-sm focus:outline-none focus:ring-2 focus:ring-blue-500"
        />
        <button
          type="submit"
          className={`px-4 py-2 rounded-lg font-semibold transition-all ${
            effectiveHasApiKey || debugForceEnv
              ? "bg-blue-600 text-white hover:bg-blue-700"
              : "cursor-not-allowed bg-blue-600/40 text-blue-100/70"
          }`}
          disabled={!effectiveHasApiKey && !debugForceEnv}
        >
          Ingest
        </button>
      </form>
      {!isApiKeySet && !debugForceEnv && (
        <p className="mb-4 text-xs text-blue-100/80">
          Need a key?{" "}
          <button
            type="button"
            onClick={onManageApiKeyClick}
            className="underline decoration-dotted underline-offset-2 hover:text-blue-200"
          >
            Paste your OpenAI API key
          </button>{" "}
          to unlock ingest and chat.
        </p>
      )}

      {repositories.length > 0 && (
        <div className="mb-4">
          <label className="block text-sm font-medium text-gray-300 mb-2">
            Select Repository
          </label>
          <select
            value={selectedRepoId || ""}
            onChange={(e) => onRepoSelect(e.target.value)}
            className="w-full p-2 border border-gray-600 bg-gray-800 text-white rounded-lg shadow-sm focus:outline-none focus:ring-2 focus:ring-blue-500"
          >
            <option value="" disabled>
              Choose a repository...
            </option>
            {repositories.map((repo) => (
              <option key={repo.displayName} value={repo.displayName}>
                {repo.displayName}
              </option>
            ))}
          </select>
        </div>
      )}

      {repositories.length > 0 && (
        <div className="mb-4 flex gap-2">
          <button
            type="button"
            onClick={onAssessRepoClick}
            className="flex-1 px-2 py-1.5 rounded-lg transition-all bg-slate-700 text-slate-100 hover:bg-slate-600 disabled:bg-slate-800 disabled:text-slate-500 disabled:cursor-not-allowed flex items-center justify-center gap-1.5 border border-slate-600 hover:border-slate-500 disabled:border-slate-700"
            disabled={
              isAssessingRepo ||
              !effectiveHasApiKey ||
              !repoDetails.owner ||
              !repoDetails.repo
            }
            title={isAssessingRepo ? "Assessing security..." : "Assess Repo Security"}
          >
            {isAssessingRepo ? <LoadingSpinner className="w-3.5 h-3.5 flex-shrink-0" /> : <ShieldIcon className="w-3.5 h-3.5 flex-shrink-0" />}
            <span className="text-xs font-medium">Scan</span>
          </button>
          {selectedRepoId && (
            <button
              type="button"
              onClick={() => onDeleteRepository(selectedRepoId)}
              className="flex-1 px-2 py-1.5 bg-slate-700 hover:bg-slate-600 text-slate-100 rounded-lg transition-all flex items-center justify-center gap-1.5 border border-slate-600 hover:border-slate-500"
              title={`Delete ${selectedRepoId}`}
            >
              <TrashIcon className="w-3.5 h-3.5 flex-shrink-0" />
              <span className="text-xs font-medium truncate">{selectedRepoId}</span>
            </button>
          )}
          <button
            type="button"
            onClick={onClearRepositoriesClick}
            className="flex-1 px-2 py-1.5 bg-slate-700 hover:bg-slate-600 text-slate-100 rounded-lg transition-all flex items-center justify-center gap-1.5 border border-slate-600 hover:border-slate-500"
            title="Clear all repositories from Elasticsearch"
          >
            <ClearIcon className="w-3.5 h-3.5 flex-shrink-0" />
            <span className="text-xs font-medium whitespace-nowrap">Clear All</span>
          </button>
        </div>
      )}
>>>>>>> 55759280

            <div className="flex gap-2">
              {selectedRepoId && (
                <button
                  type="button"
                  onClick={() => onDeleteRepository(selectedRepoId)}
                  className="flex-1 py-1.5 px-2 bg-red-500/10 text-red-400 border border-red-500/20 hover:bg-red-500/20 rounded-md text-xs font-medium transition-colors flex items-center justify-center gap-1"
                  title={`Delete ${selectedRepoId}`}
                >
                  <Trash2 size={12} />
                  Delete
                </button>
              )}
              <button
                type="button"
                onClick={onClearRepositoriesClick}
                className="flex-1 py-1.5 px-2 bg-gray-700/30 text-gray-400 border border-gray-600/30 hover:bg-gray-700/50 rounded-md text-xs font-medium transition-colors flex items-center justify-center gap-1"
              >
                <RefreshCw size={12} />
                Clear All
              </button>
            </div>
          </div>
        )}
      </div>

      {/* File Tree */}
      <div className="flex items-center justify-between px-4 pb-2 border-b border-white/5">
        <h3 className="text-xs font-semibold text-gray-400 uppercase tracking-wider">
          Explorer
        </h3>
        {treeStructure && hasDirectories && (
          <button
            type="button"
            onClick={onToggleExpandAll}
            className="text-xs text-gray-500 hover:text-white transition-colors"
            title={isFullyExpanded ? "Collapse All" : "Expand All"}
          >
            {isFullyExpanded ? "Collapse" : "Expand"}
          </button>
        )}
      </div>

      <div
        ref={treeContainerRef}
        className="flex-1 overflow-y-auto overflow-x-hidden py-2"
      >
        {isLoadingTree && (
          <div className="flex flex-col items-center justify-center h-32 text-gray-500">
            <div className="animate-spin rounded-full h-6 w-6 border-b-2 border-blue-500 mb-2"></div>
            <span className="text-xs">Loading tree...</span>
          </div>
        )}

        {treeError && (
          <div className="p-4 text-center">
            <p className="text-red-400 text-sm bg-red-500/10 p-3 rounded-lg border border-red-500/20">
              {treeError}
            </p>
          </div>
        )}

        {treeStructure && (
          <div className="min-w-full">
            {treeCurrentPath.length > 0 && (
              <button
                type="button"
                onClick={onTreeBackClick}
                className="w-full text-left px-4 py-1.5 text-sm text-gray-400 hover:text-white hover:bg-white/5 flex items-center gap-2"
              >
                <ChevronDown size={14} className="rotate-90" />
                ..
              </button>
            )}

            {/* Root Node */}
            <div className="px-4 py-1.5 text-sm font-medium text-gray-200 flex items-center gap-2 select-none">
              <FolderOpen size={14} className="text-blue-400" />
              {rootName}
            </div>

            <TreeNode
              structure={currentStructure}
              parentPath={treeCurrentPath}
              expandedNodes={expandedNodes}
              selectedItems={selectedItems}
              fileColors={fileColors}
              onFolderClick={onFolderClick}
              onFileClick={onFileClick}
              level={1}
            />
          </div>
        )}

        {!isLoadingTree && !treeError && !treeStructure && (
          <div className="flex flex-col items-center justify-center h-full p-6 text-center text-gray-500">
            <Search size={32} className="mb-3 opacity-20" />
            <p className="text-sm">Enter a repository URL to explore its structure.</p>
          </div>
        )}
      </div>
    </div>
  );
};

export default TreePanel;<|MERGE_RESOLUTION|>--- conflicted
+++ resolved
@@ -246,39 +246,6 @@
           </button>
         </form>
 
-<<<<<<< HEAD
-        {/* Actions */}
-        <button
-          type="button"
-          onClick={onAssessRepoClick}
-          className="w-full py-2 px-3 rounded-lg font-medium text-sm transition-all bg-indigo-500/20 text-indigo-300 border border-indigo-500/30 hover:bg-indigo-500/30 flex items-center justify-center gap-2 disabled:opacity-50 disabled:cursor-not-allowed"
-          disabled={
-            isAssessingRepo ||
-            !effectiveHasApiKey ||
-            !repoDetails.owner ||
-            !repoDetails.repo
-          }
-        >
-          <ShieldAlert size={14} />
-          {isAssessingRepo ? "Assessing..." : "Assess Security"}
-        </button>
-
-        {/* Repo Selection */}
-        {repositories.length > 0 && (
-          <div className="space-y-2 pt-2 border-t border-white/5">
-            <select
-              value={selectedRepoId || ""}
-              onChange={(e) => onRepoSelect(e.target.value)}
-              className="w-full p-2 bg-black/20 border border-white/10 text-white text-sm rounded-lg focus:outline-none focus:ring-2 focus:ring-blue-500/50"
-            >
-              <option value="" disabled>Select Repository...</option>
-              {repositories.map((repo) => (
-                <option key={repo.displayName} value={repo.displayName}>
-                  {repo.displayName}
-                </option>
-              ))}
-            </select>
-=======
       <form onSubmit={onSubmit} className="flex gap-2 mb-4">
         <input
           type="text"
@@ -374,7 +341,6 @@
           </button>
         </div>
       )}
->>>>>>> 55759280
 
             <div className="flex gap-2">
               {selectedRepoId && (
